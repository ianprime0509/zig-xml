//! A streaming XML parser, aiming to conform to the [XML 1.0 (Fifth
//! Edition)](https://www.w3.org/TR/2008/REC-xml-20081126) and [Namespaces in
//! XML 1.0 (Third Edition)](https://www.w3.org/TR/2009/REC-xml-names-20091208/)
//! specifications.
//!
//! This is the core, type-erased reader implementation. Generally, users will
//! not use this directly, but will use `xml.GenericReader`, which is a thin
//! wrapper around this type providing type safety for returned errors.
//!
//! A reader gets its raw data from a `Source`, which acts as a forward-only
//! window of an XML document. In a simple case (`xml.StaticDocument`), this
//! may just be slices of a document loaded completely in memory, but the same
//! interface works just as well for a document streamed from a byte reader
//! (`xml.StreamingDocument`).
//!
//! Calling `read` returns the next `Node` in the document, and other reader
//! functions specific to each node type can be used to obtain more information
//! about the current node. The convention is that functions associated with a
//! specific node type have names starting with the node type (and `attribute`
//! functions can only be called on an `element_start` node).
//!
//! The names of the reader functions which return information about the current
//! `Node` carry information about their behavior and the lifetime of any
//! returned memory:
//!
//! - Memory returned by functions whose names end in `Alloc` is allocated using
//!   a provided allocator and owned by the caller.
//! - Memory returned by functions whose names do not end in `Alloc` is owned by
//!   the `Reader` and is only valid until the next call to another reader
//!   function.
//!   - Functions such as `attributeValue` which only conditionally allocate
//!     store any allocated data in a scratch buffer in the reader which is
//!     cleared on every call to such a function.
//! - Functions whose names end in `Write` write their results into a
//!   `std.io.AnyWriter`.
//! - Functions whose names end in `Ns` may only be called on a `Reader`
//!   configured as namespace-aware. Namespace awareness is on by default in
//!   `Options`.
//! - Functions whose names end in `Raw` return values as they appear in the
//!   source document, which may not match the value required to be exposed by
//!   the XML standard (for example, attribute values returned by
//!   `attributeValueRaw` may contain unexpanded character and entity
//!   references).

const std = @import("std");
const Allocator = std.mem.Allocator;
const assert = std.debug.assert;
const expectError = std.testing.expectError;
const expectEqual = std.testing.expectEqual;
const expectEqualDeep = std.testing.expectEqualDeep;
const expectEqualStrings = std.testing.expectEqualStrings;

const xml = @import("xml.zig");
const Location = xml.Location;
const QName = xml.QName;
const PrefixedQName = xml.PrefixedQName;
const predefined_entities = xml.predefined_entities;
const predefined_namespace_uris = xml.predefined_namespace_uris;
const ns_xml = xml.ns_xml;
const ns_xmlns = xml.ns_xmlns;

options: Options,

state: State,
/// An array of buffer spans relevant to the current node.
/// The layout of the spans depends on the node type:
/// - `eof` - none
/// - `xml_declaration` - "xml" (NAME VALUE)...
/// - `element_start` - NAME (NAME VALUE)...
/// - `element_end` - NAME
/// - `comment` - COMMENT
/// - `pi` - TARGET DATA
/// - `text` - none
/// - `cdata` - CDATA
/// - `character_reference` - REF
/// - `entity_reference` - REF
spans: std.ArrayListUnmanaged(BufSpan),
/// A map of attribute names to indexes.
/// The keys are slices into `buf`.
attributes: std.StringArrayHashMapUnmanaged(usize),
/// A map of attribute qnames to indexes.
/// The key `ns` and `local` values are slices into `buf`.
q_attributes: std.ArrayHashMapUnmanaged(QName, usize, QNameContext, true),
/// String data for the current element nesting context.
/// Each element start node appends the name of the element to this buffer, and
/// the element name is followed by any namespace prefixes and URIs declared on
/// the element so they can be referenced by `ns_prefixes`.
strings: std.ArrayListUnmanaged(u8),
/// The start indexes of the element names in `strings`.
element_names: std.ArrayListUnmanaged(StringIndex),
/// The namespace prefixes declared by the current nesting context of elements.
ns_prefixes: std.ArrayListUnmanaged(std.AutoArrayHashMapUnmanaged(StringIndex, StringIndex)),
/// The Unicode code point associated with the current character reference.
character: u21,

source: Source,
/// The source location of the beginning of `buf`.
loc: Location,
/// Buffered data read from `source`.
buf: []const u8,
/// The current position of the reader in `buf`.
pos: usize,

/// The last node returned by `read` (that is, the current node).
node: ?Node,
/// The current error code (only valid if `read` returned `error.MalformedXml`).
error_code: ErrorCode,
/// The position of the current error in `buf`.
error_pos: usize,

scratch: std.ArrayListUnmanaged(u8),

gpa: Allocator,

const Reader = @This();

pub const Options = struct {
    /// Whether the reader should handle namespaces in element and attribute
    /// names. The `Ns`-suffixed functions of `Reader` may only be used when
    /// this is enabled.
    namespace_aware: bool = true,
    /// Whether the reader should track the source location (line and column)
    /// of nodes in the document. The `location` functions of `Reader` may only
    /// be used when this is enabled.
    location_aware: bool = true,
    /// Whether the reader may assume that its input data is valid UTF-8.
    assume_valid_utf8: bool = false,
};

pub const Node = enum {
    eof,
    xml_declaration,
    element_start,
    element_end,
    comment,
    pi,
    text,
    cdata,
    character_reference,
    entity_reference,
};

pub const ErrorCode = enum {
    xml_declaration_attribute_unsupported,
    xml_declaration_version_missing,
    xml_declaration_version_unsupported,
    xml_declaration_encoding_unsupported,
    xml_declaration_standalone_malformed,
    doctype_unsupported,
    directive_unknown,
    attribute_missing_space,
    attribute_duplicate,
    attribute_prefix_undeclared,
    attribute_illegal_character,
    element_end_mismatched,
    element_end_unclosed,
    comment_malformed,
    comment_unclosed,
    pi_unclosed,
    pi_target_disallowed,
    pi_missing_space,
    text_cdata_end_disallowed,
    cdata_unclosed,
    entity_reference_unclosed,
    entity_reference_undefined,
    character_reference_unclosed,
    character_reference_malformed,
    name_malformed,
    namespace_prefix_unbound,
    namespace_binding_illegal,
    namespace_prefix_illegal,
    unexpected_character,
    unexpected_eof,
    expected_equals,
    expected_quote,
    missing_end_quote,
    invalid_utf8,
    illegal_character,
};

pub const Source = struct {
    context: *const anyopaque,
    moveFn: *const fn (context: *const anyopaque, advance: usize, len: usize) anyerror![]const u8,

    pub fn move(source: Source, advance: usize, len: usize) anyerror![]const u8 {
        return source.moveFn(source.context, advance, len);
    }
};

const State = enum {
    invalid,
    start,
    after_xml_declaration,
    after_doctype,
    in_root,
    empty_element,
    empty_root,
    after_root,
    eof,
};

pub fn init(gpa: Allocator, source: Source, options: Options) Reader {
    return .{
        .options = options,

        .state = .start,
        .spans = .{},
        .attributes = .{},
        .q_attributes = .{},
        .strings = .{},
        .element_names = .{},
        .ns_prefixes = .{},
        .character = undefined,

        .source = source,
        .loc = if (options.location_aware) Location.start else undefined,
        .buf = &.{},
        .pos = 0,

        .node = null,
        .error_code = undefined,
        .error_pos = undefined,

        .scratch = .{},

        .gpa = gpa,
    };
}

pub fn deinit(reader: *Reader) void {
    reader.spans.deinit(reader.gpa);
    reader.attributes.deinit(reader.gpa);
    reader.q_attributes.deinit(reader.gpa);
    reader.strings.deinit(reader.gpa);
    reader.element_names.deinit(reader.gpa);
    for (reader.ns_prefixes.items) |*map| map.deinit(reader.gpa);
    reader.ns_prefixes.deinit(reader.gpa);
    reader.scratch.deinit(reader.gpa);
    reader.* = undefined;
}

/// Returns the location of the node.
/// Asserts that the reader is location-aware and there is a current node (`read` was called and did not return an error).
pub fn location(reader: Reader) Location {
    assert(reader.options.location_aware and reader.node != null);
    return reader.loc;
}

test location {
    var doc = xml.StaticDocument.init(
        \\<root>
        \\  <sub>Hello, world!</sub>
        \\</root>
    );
    var reader = doc.reader(std.testing.allocator, .{});
    defer reader.deinit();

    try expectEqual(.element_start, try reader.read());
    try expectEqualDeep(Location{ .line = 1, .column = 1 }, reader.location());

    try expectEqual(.text, try reader.read());
    try expectEqualDeep(Location{ .line = 1, .column = 7 }, reader.location());

    try expectEqual(.element_start, try reader.read());
    try expectEqualDeep(Location{ .line = 2, .column = 3 }, reader.location());

    try expectEqual(.text, try reader.read());
    try expectEqualDeep(Location{ .line = 2, .column = 8 }, reader.location());

    try expectEqual(.element_end, try reader.read());
    try expectEqualDeep(Location{ .line = 2, .column = 21 }, reader.location());

    try expectEqual(.text, try reader.read());
    try expectEqualDeep(Location{ .line = 2, .column = 27 }, reader.location());

    try expectEqual(.element_end, try reader.read());
    try expectEqualDeep(Location{ .line = 3, .column = 1 }, reader.location());
}

/// Returns the error code associated with the error.
/// Asserts that `error.MalformedXml` was returned by the last call to `read`.
pub fn errorCode(reader: Reader) ErrorCode {
    assert(reader.state == .invalid);
    return reader.error_code;
}

test errorCode {
    var doc = xml.StaticDocument.init(
        \\<root>
        \\  <123>Hello, world!</123>
        \\</root>
    );
    var reader = doc.reader(std.testing.allocator, .{});
    defer reader.deinit();

    try expectEqual(.element_start, try reader.read());
    try expectEqual(.text, try reader.read());
    try expectError(error.MalformedXml, reader.read());
    try expectEqual(.name_malformed, reader.errorCode());
}

/// Returns the location where the error occurred.
/// Asserts that the reader is location-aware and `error.MalformedXml` was returned by the last call to `read`.
pub fn errorLocation(reader: Reader) Location {
    assert(reader.state == .invalid);
    var loc = reader.loc;
    loc.update(reader.buf[0..reader.error_pos]);
    return loc;
}

test errorLocation {
    var doc = xml.StaticDocument.init(
        \\<root>
        \\  <123>Hello, world!</123>
        \\</root>
    );
    var reader = doc.reader(std.testing.allocator, .{});
    defer reader.deinit();

    try expectEqual(.element_start, try reader.read());
    try expectEqual(.text, try reader.read());
    try expectError(error.MalformedXml, reader.read());
    try expectEqualDeep(Location{ .line = 2, .column = 4 }, reader.errorLocation());
}

/// Returns the version declared in the XML declaration.
/// Asserts that the current node is `Node.xml_declaration`.
/// The returned memory is owned by `reader` and valid only until the next call to another reader function..
pub fn xmlDeclarationVersion(reader: Reader) []const u8 {
    assert(reader.node == .xml_declaration);
    return reader.attributeValueUnchecked(0);
}

test xmlDeclarationVersion {
    var doc = xml.StaticDocument.init(
        \\<?xml version="1.0"?>
        \\<root/>
    );
    var reader = doc.reader(std.testing.allocator, .{});
    defer reader.deinit();
    try expectEqual(.xml_declaration, try reader.read());
    try expectEqualStrings("1.0", reader.xmlDeclarationVersion());
}

/// Returns the encoding declared in the XML declaration.
/// Asserts that the current node is `Node.xml_declaration`.
/// The returned memory is owned by `reader` and valid only until the next call to another reader function..
pub fn xmlDeclarationEncoding(reader: Reader) ?[]const u8 {
    assert(reader.node == .xml_declaration);
    const n = reader.attributes.get("encoding") orelse return null;
    return reader.attributeValueUnchecked(n);
}

test xmlDeclarationEncoding {
    var doc = xml.StaticDocument.init(
        \\<?xml version="1.0" encoding="UTF-8"?>
        \\<root/>
    );
    var reader = doc.reader(std.testing.allocator, .{});
    defer reader.deinit();
    try expectEqual(.xml_declaration, try reader.read());
    try expectEqualStrings("UTF-8", reader.xmlDeclarationEncoding().?);
}

/// Returns whether the XML declaration declares the document to be standalone.
/// Asserts that the current node is `Node.xml_declaration`.
pub fn xmlDeclarationStandalone(reader: Reader) ?bool {
    assert(reader.node == .xml_declaration);
    const n = reader.attributes.get("standalone") orelse return null;
    return std.mem.eql(u8, reader.attributeValueUnchecked(n), "yes");
}

test xmlDeclarationStandalone {
    var doc = xml.StaticDocument.init(
        \\<?xml version="1.0" encoding="UTF-8" standalone="yes"?>
        \\<root/>
    );
    var reader = doc.reader(std.testing.allocator, .{});
    defer reader.deinit();
    try expectEqual(.xml_declaration, try reader.read());
    try expectEqual(true, reader.xmlDeclarationStandalone());
}

/// Returns the name of the element.
/// Asserts that the current node is `Node.element_start` or `Node.element_end`.
/// The returned memory is owned by `reader` and valid only until the next call to another reader function..
pub fn elementName(reader: Reader) []const u8 {
    assert(reader.node == .element_start or reader.node == .element_end);
    return reader.elementNameUnchecked();
}

test elementName {
    var doc = xml.StaticDocument.init(
        \\<root/>
    );
    var reader = doc.reader(std.testing.allocator, .{});
    defer reader.deinit();
    try expectEqual(.element_start, try reader.read());
    try expectEqualStrings("root", reader.elementName());
    try expectEqual(.element_end, try reader.read());
    try expectEqualStrings("root", reader.elementName());
}

/// Returns the name of the element as a `PrefixedQName`.
/// Asserts that the current node is `Node.element_start` or `Node.element_end` and that `reader` is namespace-aware.
/// The returned memory is owned by `reader` and valid only until the next call to another reader function..
pub fn elementNameNs(reader: Reader) PrefixedQName {
    assert(reader.options.namespace_aware);
    return reader.parseQName(reader.elementName());
}

test elementNameNs {
    var doc = xml.StaticDocument.init(
        \\<root xmlns="https://example.com/ns" xmlns:a="https://example.com/ns2">
        \\  <a:a/>
        \\</root>
    );
    var reader = doc.reader(std.testing.allocator, .{});
    defer reader.deinit();

    try expectEqual(.element_start, try reader.read());
    try expectEqualStrings("", reader.elementNameNs().prefix);
    try expectEqualStrings("https://example.com/ns", reader.elementNameNs().ns);
    try expectEqualStrings("root", reader.elementNameNs().local);

    try expectEqual(.text, try reader.read());

    try expectEqual(.element_start, try reader.read());
    try expectEqualStrings("a", reader.elementNameNs().prefix);
    try expectEqualStrings("https://example.com/ns2", reader.elementNameNs().ns);
    try expectEqualStrings("a", reader.elementNameNs().local);

    try expectEqual(.element_end, try reader.read());
    try expectEqualStrings("a", reader.elementNameNs().prefix);
    try expectEqualStrings("https://example.com/ns2", reader.elementNameNs().ns);
    try expectEqualStrings("a", reader.elementNameNs().local);

    try expectEqual(.text, try reader.read());

    try expectEqual(.element_end, try reader.read());
    try expectEqualStrings("", reader.elementNameNs().prefix);
    try expectEqualStrings("https://example.com/ns", reader.elementNameNs().ns);
    try expectEqualStrings("root", reader.elementNameNs().local);
}

fn elementNameUnchecked(reader: Reader) []const u8 {
    return reader.bufSlice(reader.spans.items[0]);
}

fn elementNamePos(reader: Reader) usize {
    return reader.spans.items[0].start;
}

/// Returns the number of attributes of the element.
/// Asserts that the current node is `Node.element_start`.
pub fn attributeCount(reader: Reader) usize {
    assert(reader.node == .element_start);
    return reader.attributeCountUnchecked();
}

test attributeCount {
    var doc = xml.StaticDocument.init(
        \\<root a="1" b="2" c="3"/>
    );
    var reader = doc.reader(std.testing.allocator, .{});
    defer reader.deinit();
    try expectEqual(.element_start, try reader.read());
    try expectEqual(3, reader.attributeCount());
}

fn attributeCountUnchecked(reader: Reader) usize {
    return @divExact(reader.spans.items.len - 1, 2);
}

/// Returns the name of the `n`th attribute of the element.
/// Asserts that the current node is `Node.element_start` and `n` is less than `reader.nAttributes()`.
/// The returned memory is valid only until the next call to a `read` function or `deinit`.
pub fn attributeName(reader: Reader, n: usize) []const u8 {
    assert(reader.node == .element_start and n < reader.attributeCount());
    return reader.attributeNameUnchecked(n);
}

test attributeName {
    var doc = xml.StaticDocument.init(
        \\<root a="1" b="2" c="3"/>
    );
    var reader = doc.reader(std.testing.allocator, .{});
    defer reader.deinit();
    try expectEqual(.element_start, try reader.read());
    try expectEqualStrings("a", reader.attributeName(0));
    try expectEqualStrings("b", reader.attributeName(1));
    try expectEqualStrings("c", reader.attributeName(2));
}

/// Returns the name of the `n`th attribute of the element as a `PrefixedQName`.
/// If the reader is not namespace-aware, only the `local` part will be non-empty.
/// Asserts that the current node is `Node.element_start` and `n` is less than `reader.nAttributes()`.
/// The returned memory is valid only until the next call to a `read` function or `deinit`.
pub fn attributeNameNs(reader: Reader, n: usize) PrefixedQName {
    const name = reader.attributeName(n);
    return if (reader.options.namespace_aware) reader.parseQName(name) else .{
        .prefix = "",
        .ns = "",
        .local = name,
    };
}

test attributeNameNs {
    var doc = xml.StaticDocument.init(
        \\<root xmlns:pre="https://example.com/ns" a="1" pre:b="2"/>
    );
    var reader = doc.reader(std.testing.allocator, .{});
    defer reader.deinit();
    try expectEqual(.element_start, try reader.read());

    try expectEqualStrings("xmlns", reader.attributeNameNs(0).prefix);
    try expectEqualStrings("http://www.w3.org/2000/xmlns/", reader.attributeNameNs(0).ns);
    try expectEqualStrings("pre", reader.attributeNameNs(0).local);

    try expectEqualStrings("", reader.attributeNameNs(1).prefix);
    try expectEqualStrings("", reader.attributeNameNs(1).ns);
    try expectEqualStrings("a", reader.attributeNameNs(1).local);

    try expectEqualStrings("pre", reader.attributeNameNs(2).prefix);
    try expectEqualStrings("https://example.com/ns", reader.attributeNameNs(2).ns);
    try expectEqualStrings("b", reader.attributeNameNs(2).local);
}

fn attributeNameUnchecked(reader: Reader, n: usize) []const u8 {
    return reader.bufSlice(reader.spans.items[n * 2 + 1]);
}

fn attributeNamePos(reader: Reader, n: usize) usize {
    return reader.spans.items[n * 2 + 1].start;
}

/// Returns the value of the `n`th attribute of the element.
/// This function may incur allocations if the attribute value contains entity or character
/// references, or CR, LF, or TAB characters which must be normalized according to the spec.
/// Asserts that the current node is `Node.element_start` and `n` is less than `reader.nAttributes()`.
/// The returned memory is owned by `reader` and valid only until the next call to another reader function..
pub fn attributeValue(reader: *Reader, n: usize) Allocator.Error![]const u8 {
    const raw = reader.attributeValueRaw(n);
    if (std.mem.indexOfAny(u8, raw, "&\t\r\n") == null) return raw;
    reader.scratch.clearRetainingCapacity();
    const writer = reader.scratch.writer(reader.gpa);
    reader.attributeValueWrite(n, writer.any()) catch |err| switch (err) {
        error.OutOfMemory => return error.OutOfMemory,
        else => unreachable,
    };
    return reader.scratch.items;
}

test attributeValue {
    var doc = xml.StaticDocument.init(
        \\<root a="1" b="2" c="1 &amp; 2"/>
    );
    var reader = doc.reader(std.testing.allocator, .{});
    defer reader.deinit();
    try expectEqual(.element_start, try reader.read());
    try expectEqualStrings("1", try reader.attributeValue(0));
    try expectEqualStrings("2", try reader.attributeValue(1));
    try expectEqualStrings("1 & 2", try reader.attributeValue(2));
}

/// Returns the value of the `n`th attribute of the element.
/// Asserts that the current node is `Node.element_start` and `n` is less than `reader.nAttributes()`.
/// The returned value is allocated using `gpa` and is owned by the caller.
pub fn attributeValueAlloc(reader: Reader, gpa: Allocator, n: usize) Allocator.Error![]u8 {
    var buf = std.ArrayList(u8).init(gpa);
    defer buf.deinit();
    const buf_writer = buf.writer();
    reader.attributeValueWrite(n, buf_writer.any()) catch |err| switch (err) {
        error.OutOfMemory => return error.OutOfMemory,
        else => unreachable,
    };
    return buf.toOwnedSlice();
}

test attributeValueAlloc {
    var doc = xml.StaticDocument.init(
        \\<root a="1" b="2" c="1 &amp; 2"/>
    );
    var reader = doc.reader(std.testing.allocator, .{});
    defer reader.deinit();
    try expectEqual(.element_start, try reader.read());

    const attr0 = try reader.attributeValueAlloc(std.testing.allocator, 0);
    defer std.testing.allocator.free(attr0);
    try expectEqualStrings("1", attr0);
    const attr1 = try reader.attributeValueAlloc(std.testing.allocator, 1);
    defer std.testing.allocator.free(attr1);
    try expectEqualStrings("2", attr1);
    const attr2 = try reader.attributeValueAlloc(std.testing.allocator, 2);
    defer std.testing.allocator.free(attr2);
    try expectEqualStrings("1 & 2", attr2);
}

/// Writes the value of the `n`th attribute of the element to `writer`.
/// Asserts that the current node is `Node.element_start` and `n` is less than `reader.nAttributes()`.
pub fn attributeValueWrite(reader: Reader, n: usize, writer: std.io.AnyWriter) anyerror!void {
    const raw = reader.attributeValueRaw(n);
    var pos: usize = 0;
    while (std.mem.indexOfAnyPos(u8, raw, pos, "&\t\r\n")) |split_pos| {
        try writer.writeAll(raw[pos..split_pos]);
        pos = split_pos;
        switch (raw[pos]) {
            '&' => {
                const entity_end = std.mem.indexOfScalarPos(u8, raw, pos, ';') orelse unreachable;
                if (raw[pos + "&".len] == '#') {
                    const c = if (raw[pos + "&#".len] == 'x')
                        std.fmt.parseInt(u21, raw[pos + "&#x".len .. entity_end], 16) catch unreachable
                    else
                        std.fmt.parseInt(u21, raw[pos + "&#".len .. entity_end], 10) catch unreachable;
                    var buf: [4]u8 = undefined;
                    const len = std.unicode.utf8Encode(c, &buf) catch unreachable;
                    try writer.writeAll(buf[0..len]);
                } else {
                    try writer.writeAll(predefined_entities.get(raw[pos + "&".len .. entity_end]) orelse unreachable);
                }
                pos = entity_end + 1;
            },
            '\t', '\n' => {
                try writer.writeByte(' ');
                pos += 1;
            },
            '\r' => {
                try writer.writeByte(' ');
                if (pos + 1 < raw.len and raw[pos + 1] == '\n') {
                    pos += 2;
                } else {
                    pos += 1;
                }
            },
            else => unreachable,
        }
    }
    try writer.writeAll(raw[pos..]);
}

test attributeValueWrite {
    var doc = xml.StaticDocument.init(
        \\<root a="1" b="2" c="1 &amp; 2"/>
    );
    var reader = doc.reader(std.testing.allocator, .{});
    defer reader.deinit();
    try expectEqual(.element_start, try reader.read());

    var buf = std.ArrayList(u8).init(std.testing.allocator);
    defer buf.deinit();

    try reader.attributeValueWrite(0, buf.writer());
    try expectEqualStrings("1", buf.items);

    buf.clearRetainingCapacity();
    try reader.attributeValueWrite(1, buf.writer());
    try expectEqualStrings("2", buf.items);

    buf.clearRetainingCapacity();
    try reader.attributeValueWrite(2, buf.writer());
    try expectEqualStrings("1 & 2", buf.items);
}

/// Returns the raw value of the `n`th attribute of the element, as it appears in the source.
/// Asserts that the current node is `Node.element_start` and `n` is less than `reader.nAttributes()`.
/// The returned memory is owned by `reader` and valid only until the next call to another reader function..
pub fn attributeValueRaw(reader: Reader, n: usize) []const u8 {
    assert(reader.node == .element_start and n < reader.attributeCount());
    return reader.attributeValueUnchecked(n);
}

test attributeValueRaw {
    var doc = xml.StaticDocument.init(
        \\<root a="1" b="2" c="1 &amp; 2"/>
    );
    var reader = doc.reader(std.testing.allocator, .{});
    defer reader.deinit();
    try expectEqual(.element_start, try reader.read());
    try expectEqualStrings("1", reader.attributeValueRaw(0));
    try expectEqualStrings("2", reader.attributeValueRaw(1));
    try expectEqualStrings("1 &amp; 2", reader.attributeValueRaw(2));
}

fn attributeValueUnchecked(reader: Reader, n: usize) []const u8 {
    return reader.bufSlice(reader.spans.items[n * 2 + 2]);
}

fn attributeValuePos(reader: Reader, n: usize) usize {
    return reader.spans.items[n * 2 + 2].start;
}

fn attributeValueEndPos(reader: Reader, n: usize) usize {
    return reader.spans.items[n * 2 + 2].end;
}

/// Returns the location of the `n`th attribute of the element.
/// Asserts that the reader is location-aware, the current node is `Node.element_start`, and `n` is less than `reader.nAttributes()`.
pub fn attributeLocation(reader: Reader, n: usize) Location {
    assert(reader.options.location_aware and reader.node == .element_start and n < reader.attributeCount());
    var loc = reader.loc;
    loc.update(reader.buf[0..reader.attributeNamePos(n)]);
    return loc;
}

/// Returns the index of the attribute named `name`.
/// Asserts that the current node is `Node.element_start`.
pub fn attributeIndex(reader: Reader, name: []const u8) ?usize {
    assert(reader.node == .element_start);
    return reader.attributes.get(name);
}

test attributeIndex {
    var doc = xml.StaticDocument.init(
        \\<root one="1" two="2" three="3"/>
    );
    var reader = doc.reader(std.testing.allocator, .{});
    defer reader.deinit();
    try expectEqual(.element_start, try reader.read());
    try expectEqual(0, reader.attributeIndex("one"));
    try expectEqual(1, reader.attributeIndex("two"));
    try expectEqual(2, reader.attributeIndex("three"));
    try expectEqual(null, reader.attributeIndex("four"));
}

/// Returns the index of the attribute with namespace `ns` and local name `local`.
/// Asserts that the current node is `Node.element_start` and `reader` is namespace-aware.
pub fn attributeIndexNs(reader: Reader, ns: []const u8, local: []const u8) ?usize {
    assert(reader.node == .element_start and reader.options.namespace_aware);
    return reader.q_attributes.get(.{ .ns = ns, .local = local });
}

test attributeIndexNs {
    var doc = xml.StaticDocument.init(
        \\<root xmlns="http://example.com" xmlns:foo="http://example.com/foo" one="1" foo:two="2"/>
    );
    var reader = doc.reader(std.testing.allocator, .{});
    defer reader.deinit();
    try expectEqual(.element_start, try reader.read());
    try expectEqual(0, reader.attributeIndexNs("", "xmlns"));
    try expectEqual(1, reader.attributeIndexNs("http://www.w3.org/2000/xmlns/", "foo"));
    try expectEqual(2, reader.attributeIndexNs("", "one"));
    try expectEqual(3, reader.attributeIndexNs("http://example.com/foo", "two"));
    try expectEqual(null, reader.attributeIndexNs("http://example.com", "one"));
    try expectEqual(null, reader.attributeIndexNs("", "three"));
}

/// Returns the text of the comment.
/// This function may incur allocations if the comment text contains CR
/// characters which must be normalized according to the spec.
/// Asserts that the current node is `Node.comment`.
/// The returned memory is owned by `reader` and valid only until the next call to another reader function..
pub fn comment(reader: *Reader) Allocator.Error![]const u8 {
    return reader.newlineNormalizedScratch(reader.commentRaw());
}

test comment {
    var doc = xml.StaticDocument.init(
        \\<!-- Hello, world! -->
        \\<root/>
    );
    var reader = doc.reader(std.testing.allocator, .{});
    defer reader.deinit();
    try expectEqual(.comment, try reader.read());
    try expectEqualStrings(" Hello, world! ", try reader.comment());
}

/// Writes the text of the comment to `writer`.
/// Asserts that the current node is `Node.comment`.
pub fn commentWrite(reader: Reader, writer: std.io.AnyWriter) anyerror!void {
    try writeNewlineNormalized(reader.commentRaw(), writer);
}

test commentWrite {
    var doc = xml.StaticDocument.init(
        \\<!-- Hello, world! -->
        \\<root/>
    );
    var reader = doc.reader(std.testing.allocator, .{});
    defer reader.deinit();
    try expectEqual(.comment, try reader.read());

    var buf = std.ArrayList(u8).init(std.testing.allocator);
    defer buf.deinit();
    try reader.commentWrite(buf.writer());
    try expectEqualStrings(" Hello, world! ", buf.items);
}

/// Returns the raw text of the comment, as it appears in the source.
/// Asserts that the current node is `Node.comment`.
/// The returned memory is owned by `reader` and valid only until the next call to another reader function..
pub fn commentRaw(reader: Reader) []const u8 {
    assert(reader.node == .comment);
    return reader.commentUnchecked();
}

test commentRaw {
    var doc = xml.StaticDocument.init(
        \\<!-- Hello, world! -->
        \\<root/>
    );
    var reader = doc.reader(std.testing.allocator, .{});
    defer reader.deinit();
    try expectEqual(.comment, try reader.read());
    try expectEqualStrings(" Hello, world! ", reader.commentRaw());
}

fn commentUnchecked(reader: Reader) []const u8 {
    return reader.bufSlice(reader.spans.items[0]);
}

fn commentPos(reader: Reader) usize {
    return reader.spans.items[0].start;
}

/// Returns the target of the PI.
/// Asserts that the current node is `Node.pi`.
/// The returned memory is owned by `reader` and valid only until the next call to another reader function..
pub fn piTarget(reader: Reader) []const u8 {
    assert(reader.node == .pi);
    return reader.piTargetUnchecked();
}

test piTarget {
    var doc = xml.StaticDocument.init(
        \\<?pi-target pi-data?>
        \\<root/>
    );
    var reader = doc.reader(std.testing.allocator, .{});
    defer reader.deinit();
    try expectEqual(.pi, try reader.read());
    try expectEqualStrings("pi-target", reader.piTarget());
}

fn piTargetUnchecked(reader: Reader) []const u8 {
    return reader.bufSlice(reader.spans.items[0]);
}

fn piTargetPos(reader: Reader) usize {
    return reader.spans.items[0].start;
}

fn piTargetEndPos(reader: Reader) usize {
    return reader.spans.items[0].end;
}

/// Returns the data of the PI.
/// This function may incur allocations if the PI data contains CR
/// characters which must be normalized according to the spec.
/// Asserts that the current node is `Node.pi`.
/// The returned memory is owned by `reader` and valid only until the next call to another reader function..
pub fn piData(reader: *Reader) Allocator.Error![]const u8 {
    return reader.newlineNormalizedScratch(reader.piDataRaw());
}

test piData {
    var doc = xml.StaticDocument.init(
        \\<?pi-target pi-data?>
        \\<root/>
    );
    var reader = doc.reader(std.testing.allocator, .{});
    defer reader.deinit();
    try expectEqual(.pi, try reader.read());
    try expectEqualStrings("pi-data", try reader.piData());
}

/// Writes the data of the PI to `writer`.
/// Asserts that the current node is `Node.pi`.
pub fn piDataWrite(reader: Reader, writer: std.io.AnyWriter) anyerror!void {
    try writeNewlineNormalized(reader.piDataRaw(), writer);
}

test piDataWrite {
    var doc = xml.StaticDocument.init(
        \\<?pi-target pi-data?>
        \\<root/>
    );
    var reader = doc.reader(std.testing.allocator, .{});
    defer reader.deinit();
    try expectEqual(.pi, try reader.read());

    var buf = std.ArrayList(u8).init(std.testing.allocator);
    defer buf.deinit();
    try reader.piDataWrite(buf.writer());
    try expectEqualStrings("pi-data", buf.items);
}

/// Returns the raw data of the PI, as it appears in the source.
/// Asserts that the current node is `Node.pi`.
/// The returned memory is owned by `reader` and valid only until the next call to another reader function..
pub fn piDataRaw(reader: Reader) []const u8 {
    assert(reader.node == .pi);
    return reader.piDataUnchecked();
}

test piDataRaw {
    var doc = xml.StaticDocument.init(
        \\<?pi-target pi-data?>
        \\<root/>
    );
    var reader = doc.reader(std.testing.allocator, .{});
    defer reader.deinit();
    try expectEqual(.pi, try reader.read());
    try expectEqualStrings("pi-data", reader.piDataRaw());
}

fn piDataUnchecked(reader: Reader) []const u8 {
    return reader.bufSlice(reader.spans.items[1]);
}

fn piDataPos(reader: Reader) usize {
    return reader.spans.items[1].start;
}

fn piDataEndPos(reader: Reader) usize {
    return reader.spans.items[1].end;
}

/// Returns the text.
/// This function may incur allocations if the text contains CR
/// characters which must be normalized according to the spec.
/// Asserts that the current node is `Node.text`.
/// The returned memory is owned by `reader` and valid only until the next call to another reader function..
pub fn text(reader: *Reader) Allocator.Error![]const u8 {
    return reader.newlineNormalizedScratch(reader.textRaw());
}

test text {
    var doc = xml.StaticDocument.init(
        \\<root>Hello, world!</root>
    );
    var reader = doc.reader(std.testing.allocator, .{});
    defer reader.deinit();
    try expectEqual(.element_start, try reader.read());
    try expectEqual(.text, try reader.read());
    try expectEqualStrings("Hello, world!", try reader.text());
}

/// Writes the text to `writer`.
/// Asserts that the current node is `Node.text`.
pub fn textWrite(reader: Reader, writer: std.io.AnyWriter) anyerror!void {
    try writeNewlineNormalized(reader.textRaw(), writer);
}

test textWrite {
    var doc = xml.StaticDocument.init(
        \\<root>Hello, world!</root>
    );
    var reader = doc.reader(std.testing.allocator, .{});
    defer reader.deinit();
    try expectEqual(.element_start, try reader.read());
    try expectEqual(.text, try reader.read());

    var buf = std.ArrayList(u8).init(std.testing.allocator);
    defer buf.deinit();
    try reader.textWrite(buf.writer());
    try expectEqualStrings("Hello, world!", buf.items);
}

/// Returns the raw text, as it appears in the source.
/// Asserts that the current node is `Node.text`.
/// The returned memory is owned by `reader` and valid only until the next call to another reader function..
pub fn textRaw(reader: Reader) []const u8 {
    assert(reader.node == .text);
    return reader.textUnchecked();
}

test textRaw {
    var doc = xml.StaticDocument.init(
        \\<root>Hello, world!</root>
    );
    var reader = doc.reader(std.testing.allocator, .{});
    defer reader.deinit();
    try expectEqual(.element_start, try reader.read());
    try expectEqual(.text, try reader.read());
    try expectEqualStrings("Hello, world!", reader.textRaw());
}

fn textUnchecked(reader: Reader) []const u8 {
    return reader.buf[0..reader.pos];
}

fn textPos(reader: Reader) usize {
    _ = reader;
    return 0;
}

/// Returns the text of the CDATA section.
/// This function may incur allocations if the text contains CR
/// characters which must be normalized according to the spec.
/// Asserts that the current node is `Node.cdata`.
/// The returned memory is owned by `reader` and valid only until the next call to another reader function..
pub fn cdata(reader: *Reader) Allocator.Error![]const u8 {
    return reader.newlineNormalizedScratch(reader.cdataRaw());
}

test cdata {
    var doc = xml.StaticDocument.init(
        \\<root><![CDATA[Hello, world!]]></root>
    );
    var reader = doc.reader(std.testing.allocator, .{});
    defer reader.deinit();
    try expectEqual(.element_start, try reader.read());
    try expectEqual(.cdata, try reader.read());
    try expectEqualStrings("Hello, world!", try reader.cdata());
}

/// Writes the text of the CDATA section to `writer`.
/// Asserts that the current node is `Node.cdata`.
pub fn cdataWrite(reader: Reader, writer: std.io.AnyWriter) anyerror!void {
    try writeNewlineNormalized(reader.cdataRaw(), writer);
}

test cdataWrite {
    var doc = xml.StaticDocument.init(
        \\<root><![CDATA[Hello, world!]]></root>
    );
    var reader = doc.reader(std.testing.allocator, .{});
    defer reader.deinit();
    try expectEqual(.element_start, try reader.read());
    try expectEqual(.cdata, try reader.read());

    var buf = std.ArrayList(u8).init(std.testing.allocator);
    defer buf.deinit();
    try reader.cdataWrite(buf.writer());
    try expectEqualStrings("Hello, world!", buf.items);
}

/// Returns the raw text of the CDATA section, as it appears in the source.
/// Asserts that the current node is `Node.cdata`.
/// The returned memory is owned by `reader` and valid only until the next call to another reader function..
pub fn cdataRaw(reader: Reader) []const u8 {
    assert(reader.node == .cdata);
    return reader.cdataUnchecked();
}

test cdataRaw {
    var doc = xml.StaticDocument.init(
        \\<root><![CDATA[Hello, world!]]></root>
    );
    var reader = doc.reader(std.testing.allocator, .{});
    defer reader.deinit();
    try expectEqual(.element_start, try reader.read());
    try expectEqual(.cdata, try reader.read());
    try expectEqualStrings("Hello, world!", reader.cdataRaw());
}

fn cdataUnchecked(reader: Reader) []const u8 {
    return reader.bufSlice(reader.spans.items[0]);
}

fn cdataPos(reader: Reader) usize {
    return reader.spans.items[0].start;
}

/// Returns the name of the referenced entity.
/// Asserts that the current node is `Node.entity_reference`.
/// The returned memory is owned by `reader` and valid only until the next call to another reader function..
pub fn entityReferenceName(reader: Reader) []const u8 {
    assert(reader.node == .entity_reference);
    return reader.entityReferenceNameUnchecked();
}

test entityReferenceName {
    var doc = xml.StaticDocument.init(
        \\<root>&amp;</root>
    );
    var reader = doc.reader(std.testing.allocator, .{});
    defer reader.deinit();
    try expectEqual(.element_start, try reader.read());
    try expectEqual(.entity_reference, try reader.read());
    try expectEqualStrings("amp", reader.entityReferenceName());
}

fn entityReferenceNameUnchecked(reader: Reader) []const u8 {
    return reader.bufSlice(reader.spans.items[0]);
}

fn entityReferenceNamePos(reader: Reader) usize {
    return reader.spans.items[0].start;
}

/// Returns the referenced character (Unicode codepoint).
/// Asserts that the current node is `Node.character_reference`.
pub fn characterReferenceChar(reader: Reader) u21 {
    assert(reader.node == .character_reference);
    return reader.character;
}

test characterReferenceChar {
    var doc = xml.StaticDocument.init(
        \\<root>&#x20;</root>
    );
    var reader = doc.reader(std.testing.allocator, .{});
    defer reader.deinit();
    try expectEqual(.element_start, try reader.read());
    try expectEqual(.character_reference, try reader.read());
    try expectEqual(0x20, reader.characterReferenceChar());
}

/// Returns the "name" of the referenced character, as it appears in the source.
/// Asserts that the current node is `Node.character_reference`.
/// The returned memory is owned by `reader` and valid only until the next call to another reader function..
pub fn characterReferenceName(reader: Reader) []const u8 {
    assert(reader.node == .character_reference);
    return reader.characterReferenceNameUnchecked();
}

test characterReferenceName {
    var doc = xml.StaticDocument.init(
        \\<root>&#x20;</root>
    );
    var reader = doc.reader(std.testing.allocator, .{});
    defer reader.deinit();
    try expectEqual(.element_start, try reader.read());
    try expectEqual(.character_reference, try reader.read());
    try expectEqualStrings("x20", reader.characterReferenceName());
}

fn characterReferenceNameUnchecked(reader: Reader) []const u8 {
    return reader.bufSlice(reader.spans.items[0]);
}

fn characterReferenceNamePos(reader: Reader) usize {
    return reader.spans.items[0].start;
}

fn newlineNormalizedScratch(reader: *Reader, raw: []const u8) Allocator.Error![]const u8 {
    if (std.mem.indexOfScalar(u8, raw, '\r') == null) return raw;
    reader.scratch.clearRetainingCapacity();
    const writer = reader.scratch.writer(reader.gpa);
    writeNewlineNormalized(raw, writer.any()) catch |err| switch (err) {
        error.OutOfMemory => return error.OutOfMemory,
        else => unreachable,
    };
    return reader.scratch.items;
}

fn writeNewlineNormalized(raw: []const u8, writer: std.io.AnyWriter) anyerror!void {
    var pos: usize = 0;
    while (std.mem.indexOfScalarPos(u8, raw, pos, '\r')) |cr_pos| {
        try writer.writeAll(raw[pos..cr_pos]);
        try writer.writeByte('\n');
        if (cr_pos + 1 < raw.len and raw[cr_pos + 1] == '\n') {
            pos = cr_pos + "\r\n".len;
        } else {
            pos = cr_pos + "\r".len;
        }
    }
    try writer.writeAll(raw[pos..]);
}

/// Returns the namespace URI bound to `prefix`, or an empty string if none.
/// If the reader is not namespace-aware, always returns an empty string.
/// The returned memory is owned by `reader` and valid only until the next call to another reader function..
pub fn namespaceUri(reader: Reader, prefix: []const u8) []const u8 {
    if (!reader.options.namespace_aware) return "";
    if (predefined_namespace_uris.get(prefix)) |uri| return uri;
    var i = reader.ns_prefixes.items.len;
    const index = while (i > 0) {
        i -= 1;
        if (reader.ns_prefixes.items[i].getAdapted(prefix, StringIndexAdapter{
            .strings = reader.strings.items,
        })) |uri| break uri;
    } else return "";
    return reader.string(index);
}

test namespaceUri {
    var doc = xml.StaticDocument.init(
        \\<root
        \\  xmlns="https://example.com/default"
        \\  xmlns:other="https://example.com/other"
        \\>
        \\  <a xmlns:child="https://example.com/child"/>
        \\</root>
    );
    var reader = doc.reader(std.testing.allocator, .{});
    defer reader.deinit();

    try expectEqual(.element_start, try reader.read());
    try expectEqualStrings("https://example.com/default", reader.namespaceUri(""));
    try expectEqualStrings("https://example.com/other", reader.namespaceUri("other"));
    try expectEqualStrings("", reader.namespaceUri("child"));

    try expectEqual(.text, try reader.read());
    try expectEqualStrings("https://example.com/default", reader.namespaceUri(""));
    try expectEqualStrings("https://example.com/other", reader.namespaceUri("other"));
    try expectEqualStrings("", reader.namespaceUri("child"));

    try expectEqual(.element_start, try reader.read());
    try expectEqualStrings("https://example.com/default", reader.namespaceUri(""));
    try expectEqualStrings("https://example.com/other", reader.namespaceUri("other"));
    try expectEqualStrings("https://example.com/child", reader.namespaceUri("child"));

    try expectEqual(.element_end, try reader.read());
    try expectEqualStrings("https://example.com/default", reader.namespaceUri(""));
    try expectEqualStrings("https://example.com/other", reader.namespaceUri("other"));
    try expectEqualStrings("https://example.com/child", reader.namespaceUri("child"));

    try expectEqual(.text, try reader.read());
    try expectEqualStrings("https://example.com/default", reader.namespaceUri(""));
    try expectEqualStrings("https://example.com/other", reader.namespaceUri("other"));
    try expectEqualStrings("", reader.namespaceUri("child"));

    try expectEqual(.element_end, try reader.read());
    try expectEqualStrings("https://example.com/default", reader.namespaceUri(""));
    try expectEqualStrings("https://example.com/other", reader.namespaceUri("other"));
    try expectEqualStrings("", reader.namespaceUri("child"));
}

fn parseQName(reader: Reader, name: []const u8) PrefixedQName {
    const prefix, const local = if (std.mem.indexOfScalar(u8, name, ':')) |colon_pos|
        .{ name[0..colon_pos], name[colon_pos + 1 ..] }
    else
        .{ "", name };
    return .{
        .prefix = prefix,
        .ns = reader.namespaceUri(prefix),
        .local = local,
    };
}

pub const ReadError = error{MalformedXml} || Allocator.Error;

/// Reads and returns the next node in the document.
pub fn read(reader: *Reader) anyerror!Node {
    errdefer reader.node = null;
    const node: Node = node: switch (reader.state) {
        .invalid => return error.MalformedXml,
        .start => {
            try reader.shift();
            try reader.skipBom();
            if (try reader.readMatch("<?")) {
                try reader.readName();
                if (std.mem.eql(u8, reader.piTargetUnchecked(), "xml")) {
                    try reader.readXmlDeclarationContent();
                    reader.state = .after_xml_declaration;
                    try reader.checkXmlDeclaration();
                    break :node .xml_declaration;
                } else {
                    try reader.readPiContent();
                    reader.state = .after_xml_declaration;
                    try reader.checkPi();
                    break :node .pi;
                }
            }
            reader.state = .after_xml_declaration;
            continue :node reader.state;
        },
        .after_xml_declaration => {
            try reader.skipSpace();
            if (try reader.readMatch("<?")) {
                try reader.readName();
                try reader.readPiContent();
                try reader.checkPi();
                break :node .pi;
            } else if (try reader.readMatch("<!--")) {
                try reader.readCommentContent();
                try reader.checkComment();
                break :node .comment;
            } else if (try reader.readMatch("<!DOCTYPE")) {
                return reader.fatal(.doctype_unsupported, reader.pos);
            }
            reader.state = .after_doctype;
            continue :node reader.state;
        },
        .after_doctype => {
            try reader.skipSpace();
            if (reader.pos == reader.buf.len) {
                return reader.fatal(.unexpected_eof, reader.pos);
            } else if (try reader.readMatch("<?")) {
                try reader.readName();
                try reader.readPiContent();
                try reader.checkPi();
                break :node .pi;
            } else if (try reader.readMatch("<!--")) {
                try reader.readCommentContent();
                try reader.checkComment();
                break :node .comment;
            } else if (try reader.readMatch("<")) {
                try reader.readName();
                reader.state = if (try reader.readElementStartContent()) .empty_root else .in_root;
                try reader.checkElementStart();
                break :node .element_start;
            } else {
                return reader.fatal(.unexpected_character, reader.pos);
            }
        },
        .in_root => {
            try reader.shift();
            if (reader.pos == reader.buf.len) {
                return reader.fatal(.unexpected_eof, reader.pos);
            } else if (try reader.readMatch("&#")) {
                try reader.readCharacterReference();
                if (!try reader.readMatch(";")) return reader.fatal(.character_reference_unclosed, reader.pos);
                try reader.checkCharacterReference();
                break :node .character_reference;
            } else if (try reader.readMatch("&")) {
                try reader.readName();
                if (!try reader.readMatch(";")) return reader.fatal(.entity_reference_unclosed, reader.pos);
                try reader.checkEntityReference();
                break :node .entity_reference;
            } else if (try reader.readMatch("<?")) {
                try reader.readName();
                try reader.readPiContent();
                try reader.checkPi();
                break :node .pi;
            } else if (try reader.readMatch("<!--")) {
                try reader.readCommentContent();
                try reader.checkComment();
                break :node .comment;
            } else if (try reader.readMatch("<![CDATA[")) {
                try reader.readCdata();
                try reader.checkCdata();
                break :node .cdata;
            } else if (try reader.readMatch("</")) {
                try reader.readName();
                try reader.readSpace();
                if (!try reader.readMatch(">")) return reader.fatal(.element_end_unclosed, reader.pos);
                try reader.checkElementEnd();
                if (reader.element_names.items.len == 1) reader.state = .after_root;
                break :node .element_end;
            } else if (try reader.readMatch("<")) {
                try reader.readName();
                if (try reader.readElementStartContent()) {
                    reader.state = .empty_element;
                }
                try reader.checkElementStart();
                break :node .element_start;
            } else {
                try reader.readText();
                try reader.checkText();
                break :node .text;
            }
        },
        .empty_element => {
            reader.state = .in_root;
            break :node .element_end;
        },
        .empty_root => {
            reader.state = .after_root;
            break :node .element_end;
        },
        .after_root => {
            try reader.skipSpace();
            if (reader.pos == reader.buf.len) {
                reader.state = .eof;
                continue :node reader.state;
            } else if (try reader.readMatch("<?")) {
                try reader.readName();
                try reader.readPiContent();
                try reader.checkPi();
                break :node .pi;
            } else if (try reader.readMatch("<!--")) {
                try reader.readCommentContent();
                try reader.checkComment();
                break :node .comment;
            } else {
                return reader.fatal(.unexpected_character, reader.pos);
            }
        },
        .eof => .eof,
    };
    reader.node = node;
    return node;
}

/// Reads and returns the text content of the element and its children.
/// The current node after returning is the end of the element.
/// Asserts that the current node is `Node.element_start`.
/// The returned memory is owned by `reader` and valid only until the next call to another reader function..
pub fn readElementText(reader: *Reader) anyerror![]const u8 {
    reader.scratch.clearRetainingCapacity();
    const writer = reader.scratch.writer(reader.gpa);
    try reader.readElementTextWrite(writer.any());
    return reader.scratch.items;
}

test readElementText {
    var doc = xml.StaticDocument.init(
        \\<root>Hello, <em>world</em>!</root>
    );
    var reader = doc.reader(std.testing.allocator, .{});
    defer reader.deinit();

    try expectEqual(.element_start, try reader.read());
    try expectEqualStrings("root", reader.elementName());
    try expectEqualStrings("Hello, world!", try reader.readElementText());
    try expectEqualStrings("root", reader.elementName());
    try expectEqual(.eof, try reader.read());
}

/// Reads and returns the text content of the element and its children.
/// The current node after returning is the end of the element.
/// Asserts that the current node is `Node.element_start`.
/// The returned value is allocated using `gpa` and is owned by the caller.
pub fn readElementTextAlloc(reader: *Reader, gpa: Allocator) anyerror![]u8 {
    var buf = std.ArrayList(u8).init(gpa);
    defer buf.deinit();
    const buf_writer = buf.writer();
    reader.readElementTextWrite(buf_writer.any()) catch |err| switch (err) {
        error.OutOfMemory => return error.OutOfMemory,
        else => unreachable,
    };
    return buf.toOwnedSlice();
}

test readElementTextAlloc {
    var doc = xml.StaticDocument.init(
        \\<root>Hello, <em>world</em>!</root>
    );
    var reader = doc.reader(std.testing.allocator, .{});
    defer reader.deinit();

    try expectEqual(.element_start, try reader.read());
    try expectEqualStrings("root", reader.elementName());
    const element_text = try reader.readElementTextAlloc(std.testing.allocator);
    defer std.testing.allocator.free(element_text);
    try expectEqualStrings("Hello, world!", element_text);
    try expectEqualStrings("root", reader.elementName());
    try expectEqual(.eof, try reader.read());
}

/// Reads the text content of the element and its children and writes it to
/// `writer`.
/// The current node after returning is the end of the element.
/// Asserts that the current node is `Node.element_start`.
pub fn readElementTextWrite(reader: *Reader, writer: std.io.AnyWriter) anyerror!void {
    assert(reader.node == .element_start);
    const depth = reader.element_names.items.len;
    while (true) {
        switch (try reader.read()) {
            .xml_declaration, .eof => unreachable,
            .element_start, .comment, .pi => {},
            .element_end => if (reader.element_names.items.len == depth) return,
            .text => try reader.textWrite(writer),
            .cdata => try reader.cdataWrite(writer),
            .character_reference => {
                var buf: [4]u8 = undefined;
                const len = std.unicode.utf8Encode(reader.characterReferenceChar(), &buf) catch unreachable;
                try writer.writeAll(buf[0..len]);
            },
            .entity_reference => {
                const expanded = predefined_entities.get(reader.entityReferenceName()) orelse unreachable;
                try writer.writeAll(expanded);
            },
        }
    }
}

/// Reads and discards all document content until the start of the root element,
/// which is the current node after this function returns successfully.
/// Asserts that the start of the root element has not yet been read.
pub fn skipProlog(reader: *Reader) anyerror!void {
    assert(reader.state == .start or reader.state == .after_xml_declaration or reader.state == .after_doctype);
    while (true) {
        if (try reader.read() == .element_start) return;
    }
}

test skipProlog {
    var doc = xml.StaticDocument.init(
        \\<?xml version="1.0"?>
        \\<!-- Irrelevant comment -->
        \\<?some-pi?>
        \\<root/>
        \\
    );
    var reader = doc.reader(std.testing.allocator, .{});
    defer reader.deinit();

    try reader.skipProlog();
    try expectEqualStrings("root", reader.elementName());
    try expectEqual(.element_end, try reader.read());
    try expectEqualStrings("root", reader.elementName());
    try expectEqual(.eof, try reader.read());
}

/// Reads and discards all document content until the end of the containing
/// element, which is the current node after this function returns successfully.
/// Asserts that the reader is currently inside an element (not before or after
/// the root element).
pub fn skipElement(reader: *Reader) anyerror!void {
    assert(reader.state == .in_root or reader.state == .empty_element or reader.state == .empty_root);
    const depth = reader.element_names.items.len;
    while (true) {
        if (try reader.read() == .element_end and reader.element_names.items.len == depth) return;
    }
}

test skipElement {
    var doc = xml.StaticDocument.init(
        \\<root>
        \\  <sub>Hello, world!</sub>
        \\  <!-- Some comment -->
        \\</root>
        \\
    );
    var reader = doc.reader(std.testing.allocator, .{});
    defer reader.deinit();

    try expectEqual(.element_start, try reader.read());
    try expectEqualStrings("root", reader.elementName());
    try reader.skipElement();
    try expectEqualStrings("root", reader.elementName());
    try expectEqual(.eof, try reader.read());
}

/// Reads and discards the rest of the document.
pub fn skipDocument(reader: *Reader) anyerror!void {
    while (true) {
        if (try reader.read() == .eof) return;
    }
}

test skipDocument {
    var doc = xml.StaticDocument.init(
        \\<root/>
        \\<!-- A comment -->
        \\<?pi data?>
        \\
    );
    var reader = doc.reader(std.testing.allocator, .{});
    defer reader.deinit();

    try expectEqual(.element_start, try reader.read());
    try expectEqualStrings("root", reader.elementName());
    try expectEqual(.element_end, try reader.read());
    try expectEqualStrings("root", reader.elementName());
    try reader.skipDocument();
    try expectEqual(.eof, try reader.read());
}

fn readXmlDeclarationContent(reader: *Reader) !void {
    while (true) {
        try reader.readSpace();
        if (try reader.readMatch("?>")) return;
        try reader.readPair();
    }
}

fn checkXmlDeclaration(reader: *Reader) !void {
    try reader.checkAttributes();
    var state: enum {
        start,
        after_version,
        after_encoding,
        end,
    } = .start;
    for (0..reader.attributeCountUnchecked()) |i| {
        const name = reader.attributeNameUnchecked(i);
        const value = reader.attributeValueUnchecked(i);
        switch (state) {
            .start => if (std.mem.eql(u8, name, "version")) {
                try reader.checkXmlVersion(value, i);
                state = .after_version;
            } else {
                return reader.fatal(.xml_declaration_version_missing, 0);
            },
            .after_version => if (std.mem.eql(u8, name, "encoding")) {
                try reader.checkXmlEncoding(value, i);
                state = .after_encoding;
            } else if (std.mem.eql(u8, name, "standalone")) {
                try reader.checkXmlStandalone(value, i);
                state = .end;
            } else {
                return reader.fatal(.xml_declaration_attribute_unsupported, reader.attributeNamePos(i));
            },
            .after_encoding => if (std.mem.eql(u8, name, "standalone")) {
                try reader.checkXmlStandalone(value, i);
                state = .end;
            } else {
                return reader.fatal(.xml_declaration_attribute_unsupported, reader.attributeNamePos(i));
            },
            .end => return reader.fatal(.xml_declaration_attribute_unsupported, reader.attributeNamePos(i)),
        }
    }
    if (state == .start) {
        return reader.fatal(.xml_declaration_version_missing, 0);
    }
}

fn checkXmlVersion(reader: *Reader, version: []const u8, n_attr: usize) !void {
    if (!std.mem.startsWith(u8, version, "1.")) {
        return reader.fatal(.xml_declaration_version_unsupported, reader.attributeValuePos(n_attr));
    }
    for (version["1.".len..]) |c| {
        switch (c) {
            '0'...'9' => {},
            else => return reader.fatal(.xml_declaration_version_unsupported, reader.attributeValuePos(n_attr)),
        }
    }
}

fn checkXmlEncoding(reader: *Reader, encoding: []const u8, n_attr: usize) !void {
    if (!std.ascii.eqlIgnoreCase(encoding, "utf-8")) {
        return reader.fatal(.xml_declaration_encoding_unsupported, reader.attributeValuePos(n_attr));
    }
}

fn checkXmlStandalone(reader: *Reader, standalone: []const u8, n_attr: usize) !void {
    if (!std.mem.eql(u8, standalone, "yes") and !std.mem.eql(u8, standalone, "no")) {
        return reader.fatal(.xml_declaration_standalone_malformed, reader.attributeValuePos(n_attr));
    }
}

fn readElementStartContent(reader: *Reader) !bool {
    while (true) {
        try reader.readSpace();
        if (try reader.readMatch("/>")) {
            return true;
        } else if (try reader.readMatch(">")) {
            return false;
        } else {
            try reader.readPair();
        }
    }
}

fn checkElementStart(reader: *Reader) !void {
    const element_name = reader.elementNameUnchecked();
    const element_name_pos = reader.elementNamePos();
    try reader.checkName(element_name, element_name_pos);
    try reader.checkAttributes();

    const element_name_index = try reader.addString(element_name);
    try reader.element_names.append(reader.gpa, element_name_index);

    if (reader.options.namespace_aware) {
        try reader.ns_prefixes.append(reader.gpa, .{});
        try reader.checkAttributesNs();
        if (std.mem.indexOfScalar(u8, element_name, ':')) |colon_pos| {
            const prefix = element_name[0..colon_pos];
            if (std.mem.eql(u8, prefix, "xmlns")) return reader.fatal(.namespace_prefix_illegal, element_name_pos);
            try reader.checkNcName(prefix, element_name_pos);
            const local = element_name[colon_pos + 1 ..];
            try reader.checkNcName(local, element_name_pos);
            if (reader.namespaceUri(prefix).len == 0) return reader.fatal(.namespace_prefix_unbound, element_name_pos);
        }
    }
}

fn checkAttributes(reader: *Reader) !void {
    const n_attributes = reader.attributeCountUnchecked();
    try reader.attributes.ensureUnusedCapacity(reader.gpa, n_attributes);
    for (0..n_attributes) |i| {
        const name_pos = reader.attributeNamePos(i);
        if (i > 0 and name_pos == reader.attributeValueEndPos(i - 1) + 1) {
            return reader.fatal(.attribute_missing_space, name_pos);
        }

        const name = reader.attributeNameUnchecked(i);
        try reader.checkName(name, name_pos);

        const gop = reader.attributes.getOrPutAssumeCapacity(name);
        if (gop.found_existing) return reader.fatal(.attribute_duplicate, name_pos);
        gop.value_ptr.* = i;

        try reader.checkAttributeValue(i);
    }
}

fn checkAttributeValue(reader: *Reader, n: usize) !void {
    const s = reader.attributeValueUnchecked(n);
    const pos = reader.attributeValuePos(n);
    try reader.validateUtf8(s, pos);
    var i: usize = 0;
    while (i < s.len) : (i += 1) {
        switch (s[i]) {
            '\t',
            '\n',
            '\r',
            0x20...('&' - 1),
            ('&' + 1)...('<' - 1),
            ('<' + 1)...0xEE,
            0xF0...0xFF,
            => {},
            0xEF => {
                // We already validated for correct UTF-8, so we know 2 bytes follow.
                // The Unicode codepoints U+FFFE and U+FFFF are not allowed as characters:
                // U+FFFE: EF BF BE
                // U+FFFF: EF BF BF
                if (s[i + 1] == 0xBF and (s[i + 2] == 0xBE or s[i + 2] == 0xBF)) {
                    return reader.fatal(.illegal_character, pos + i);
                }
            },
            '<' => return reader.fatal(.attribute_illegal_character, pos + i),
            '&' => {
                if (std.mem.startsWith(u8, s[i + "&".len ..], "#")) {
                    const end = std.mem.indexOfScalarPos(u8, s, i, ';') orelse return reader.fatal(.character_reference_unclosed, pos + i);
                    const ref = s[i + "&#".len .. end];
                    const c = if (std.mem.startsWith(u8, ref, "x"))
                        std.fmt.parseInt(u21, ref["x".len..], 16) catch return reader.fatal(.character_reference_malformed, pos + i)
                    else
                        std.fmt.parseInt(u21, ref, 10) catch return reader.fatal(.character_reference_malformed, pos + i);
                    if (!isChar(c)) return reader.fatal(.character_reference_malformed, pos + i);
                } else {
                    const end = std.mem.indexOfScalarPos(u8, s, i, ';') orelse return reader.fatal(.entity_reference_unclosed, pos + i);
                    const ref = s[i + "&".len .. end];
                    if (!predefined_entities.has(ref)) return reader.fatal(.entity_reference_undefined, pos + i);
                    i = end;
                }
            },
            else => return reader.fatal(.illegal_character, pos + i),
        }
    }
}

fn checkAttributesNs(reader: *Reader) !void {
    const n_attributes = reader.attributeCountUnchecked();
    try reader.q_attributes.ensureUnusedCapacity(reader.gpa, n_attributes);
    const prefix_bindings = &reader.ns_prefixes.items[reader.ns_prefixes.items.len - 1];

    for (0..n_attributes) |i| {
        const name = reader.attributeNameUnchecked(i);
        const pos = reader.attributeNamePos(i);
        if (std.mem.eql(u8, name, "xmlns")) {
            const value = reader.attributeValueUnchecked(i);
            const uri_index = try reader.addAttributeValueString(value);
            const uri = reader.string(uri_index);
            if (std.mem.eql(u8, uri, ns_xml) or std.mem.eql(u8, uri, ns_xmlns)) {
                return reader.fatal(.namespace_binding_illegal, pos);
            }
            try prefix_bindings.putNoClobber(reader.gpa, .empty, uri_index);
        } else if (std.mem.startsWith(u8, name, "xmlns:")) {
            const prefix = name["xmlns:".len..];
            if (std.mem.eql(u8, prefix, "xmlns")) return reader.fatal(.namespace_binding_illegal, pos);
            try reader.checkNcName(prefix, pos);
            const prefix_index = try reader.addString(prefix);
            const value = reader.attributeValueUnchecked(i);
            if (value.len == 0) return reader.fatal(.attribute_prefix_undeclared, pos);
            const uri_index = try reader.addAttributeValueString(value);
            const uri = reader.string(uri_index);
            if (std.mem.eql(u8, uri, "xml") != std.mem.eql(u8, uri, ns_xml)) return reader.fatal(.namespace_binding_illegal, pos);
            if (std.mem.eql(u8, uri, ns_xmlns)) return reader.fatal(.namespace_binding_illegal, pos);
            try prefix_bindings.putNoClobber(reader.gpa, prefix_index, uri_index);
        }
    }

    for (0..n_attributes) |i| {
        const name = reader.attributeNameUnchecked(i);
        const pos = reader.attributeNamePos(i);
        const colon_pos = std.mem.indexOfScalar(u8, name, ':') orelse {
            reader.q_attributes.putAssumeCapacityNoClobber(.{ .ns = "", .local = name }, i);
            continue;
        };
        const prefix = name[0..colon_pos];
        try reader.checkNcName(prefix, pos);
        const local = name[colon_pos + 1 ..];
        try reader.checkNcName(local, pos);
        const uri = reader.namespaceUri(prefix);
        if (uri.len == 0) return reader.fatal(.namespace_prefix_unbound, pos);
        const gop = reader.q_attributes.getOrPutAssumeCapacity(.{ .ns = uri, .local = local });
        if (gop.found_existing) return reader.fatal(.attribute_duplicate, pos);
        gop.value_ptr.* = i;
    }
}

fn addAttributeValueString(reader: *Reader, raw_value: []const u8) !StringIndex {
    try reader.strings.append(reader.gpa, 0);
    const start = reader.strings.items.len;
    var i: usize = 0;
    while (i < raw_value.len) : (i += 1) {
        switch (raw_value[i]) {
            '\t', '\n' => try reader.strings.append(reader.gpa, ' '),
            '\r' => {
                try reader.strings.append(reader.gpa, ' ');
                if (i + 1 < raw_value.len and raw_value[i + 1] == '\n') i += 1;
            },
            '&' => {
                const entity_end = std.mem.indexOfScalarPos(u8, raw_value, i, ';') orelse unreachable;
                if (raw_value[i + "&".len] == '#') {
                    const c = if (raw_value[i + "&#".len] == 'x')
                        std.fmt.parseInt(u21, raw_value[i + "&#x".len .. entity_end], 16) catch unreachable
                    else
                        std.fmt.parseInt(u21, raw_value[i + "&#".len .. entity_end], 10) catch unreachable;
                    try reader.strings.ensureUnusedCapacity(reader.gpa, 4);
                    reader.strings.items.len += std.unicode.utf8Encode(c, reader.strings.items) catch unreachable;
                } else {
                    const expansion = predefined_entities.get(raw_value[i + "&".len .. entity_end]) orelse unreachable;
                    try reader.strings.appendSlice(reader.gpa, expansion);
                }
                i = entity_end;
            },
            else => |b| try reader.strings.append(reader.gpa, b),
        }
    }
    return @enumFromInt(start);
}

fn checkElementEnd(reader: *Reader) !void {
    const element_name = reader.string(reader.element_names.getLast());
    if (!std.mem.eql(u8, reader.elementNameUnchecked(), element_name)) {
        return reader.fatal(.element_end_mismatched, reader.elementNamePos());
    }
}

fn readCommentContent(reader: *Reader) !void {
    const start = reader.pos;
    while (true) {
        reader.pos = std.mem.indexOfPos(u8, reader.buf, reader.pos, "--") orelse reader.buf.len;
        if (reader.pos < reader.buf.len) {
            if (!std.mem.startsWith(u8, reader.buf[reader.pos + "--".len ..], ">")) {
                return reader.fatal(.comment_malformed, reader.pos);
            }
            try reader.spans.append(reader.gpa, .{ .start = start, .end = reader.pos });
            reader.pos += "-->".len;
            return;
        }
        try reader.more();
        if (reader.pos == reader.buf.len) return reader.fatal(.comment_unclosed, reader.pos);
    }
}

fn checkComment(reader: *Reader) !void {
    try reader.checkChars(reader.commentUnchecked(), reader.commentPos());
}

fn readPiContent(reader: *Reader) !void {
    try reader.readSpace();
    const start = reader.pos;
    while (true) {
        reader.pos = std.mem.indexOfPos(u8, reader.buf, reader.pos, "?>") orelse reader.buf.len;
        if (reader.pos < reader.buf.len) {
            try reader.spans.append(reader.gpa, .{ .start = start, .end = reader.pos });
            reader.pos += "?>".len;
            return;
        }
        try reader.more();
        if (reader.pos == reader.buf.len) return reader.fatal(.pi_unclosed, reader.pos);
    }
}

fn checkPi(reader: *Reader) !void {
    const target = reader.piTargetUnchecked();
    if (std.ascii.eqlIgnoreCase(target, "xml")) {
        return reader.fatal(.pi_target_disallowed, reader.piTargetPos());
    }
    try reader.checkName(target, reader.piTargetPos());
    if (reader.options.namespace_aware and std.mem.indexOfScalar(u8, target, ':') != null) {
        return reader.fatal(.name_malformed, reader.piTargetPos());
    }
    if (reader.piTargetEndPos() == reader.piDataPos() and reader.piDataEndPos() > reader.piDataPos()) {
        return reader.fatal(.pi_missing_space, reader.piDataPos());
    }
    try reader.checkChars(reader.piDataUnchecked(), reader.piDataPos());
}

fn readText(reader: *Reader) !void {
    while (reader.pos < reader.buf.len) {
        const b = reader.buf[reader.pos];
        if (b == '&' or b == '<') return;
        // We don't care about validating UTF-8 strictly here.
        // We just don't want to end in the possible middle of a codepoint.
        const nb: usize = if (b < 0x80) {
            reader.pos += 1;
            continue;
        } else if (b < 0xE0)
            2
        else if (b < 0xF0)
            3
        else
            4;
        if (reader.pos + nb > reader.buf.len) try reader.more();
        reader.pos = @min(reader.pos + nb, reader.buf.len);
    }
    // We don't want to end on a CR right before an LF, or CRLF normalization will not be possible.
    if (reader.pos > 0 and reader.buf[reader.pos - 1] == '\r') {
        try reader.more();
        if (reader.pos < reader.buf.len and reader.buf[reader.pos] == '\n') {
            reader.pos += 1;
        }
        return;
    }
    // We also don't want to end in the middle of ']]>' which checkText needs to reject.
    if (reader.pos > 0 and reader.buf[reader.pos - 1] == ']') {
        try reader.more();
        if (std.mem.startsWith(u8, reader.buf[reader.pos..], "]>")) {
            reader.pos += "]>".len;
        }
        return;
    }
}

fn checkText(reader: *Reader) !void {
    const s = reader.textUnchecked();
    const pos = reader.textPos();
    try reader.validateUtf8(s, pos);
    for (s, 0..) |c, i| {
        switch (c) {
            '\t',
            '\n',
            '\r',
            0x20...(']' - 1),
            (']' + 1)...0xEE,
            0xF0...0xFF,
            => {},
            ']' => {
                if (std.mem.startsWith(u8, s[i + 1 ..], "]>")) {
                    return reader.fatal(.text_cdata_end_disallowed, pos + i);
                }
            },
            0xEF => {
                // We already validated for correct UTF-8, so we know 2 bytes follow.
                // The Unicode codepoints U+FFFE and U+FFFF are not allowed as characters:
                // U+FFFE: EF BF BE
                // U+FFFF: EF BF BF
                if (s[i + 1] == 0xBF and (s[i + 2] == 0xBE or s[i + 2] == 0xBF)) {
                    return reader.fatal(.illegal_character, pos + i);
                }
            },
            else => return reader.fatal(.illegal_character, pos + i),
        }
    }
}

fn readCdata(reader: *Reader) !void {
    const start = reader.pos;
    while (true) {
        reader.pos = std.mem.indexOfPos(u8, reader.buf, reader.pos, "]]>") orelse reader.buf.len;
        if (reader.pos < reader.buf.len) {
            try reader.spans.append(reader.gpa, .{ .start = start, .end = reader.pos });
            reader.pos += "]]>".len;
            return;
        }
        try reader.more();
        if (reader.pos == reader.buf.len) return reader.fatal(.cdata_unclosed, reader.pos);
    }
}

fn checkCdata(reader: *Reader) !void {
    try reader.checkChars(reader.cdataUnchecked(), reader.cdataPos());
}

fn checkEntityReference(reader: *Reader) !void {
    if (!predefined_entities.has(reader.entityReferenceNameUnchecked())) {
        return reader.fatal(.entity_reference_undefined, reader.entityReferenceNamePos());
    }
}

fn readCharacterReference(reader: *Reader) !void {
    const start = reader.pos;
    while (true) {
        while (reader.pos < reader.buf.len) {
            switch (reader.buf[reader.pos]) {
                '0'...'9', 'A'...'Z', 'a'...'z' => reader.pos += 1,
                else => {
                    try reader.spans.append(reader.gpa, .{ .start = start, .end = reader.pos });
                    return;
                },
            }
        }
        try reader.more();
        if (reader.pos == reader.buf.len) {
            try reader.spans.append(reader.gpa, .{ .start = start, .end = reader.pos });
            return;
        }
    }
}

fn checkCharacterReference(reader: *Reader) !void {
    const ref = reader.characterReferenceNameUnchecked();
    const pos = reader.characterReferenceNamePos();
    const c = if (std.mem.startsWith(u8, ref, "x"))
        std.fmt.parseInt(u21, ref["x".len..], 16) catch return reader.fatal(.character_reference_malformed, pos)
    else
        std.fmt.parseInt(u21, ref, 10) catch return reader.fatal(.character_reference_malformed, pos);
    if (!isChar(c)) return reader.fatal(.character_reference_malformed, pos);
    reader.character = c;
}

fn readName(reader: *Reader) !void {
    const start = reader.pos;
    while (true) {
        while (reader.pos < reader.buf.len) {
            switch (reader.buf[reader.pos]) {
                'A'...'Z', 'a'...'z', '0'...'9', ':', '_', '-', '.', 0x80...0xFF => reader.pos += 1,
                else => {
                    try reader.spans.append(reader.gpa, .{ .start = start, .end = reader.pos });
                    return;
                },
            }
        }
        try reader.more();
        if (reader.pos == reader.buf.len) {
            try reader.spans.append(reader.gpa, .{ .start = start, .end = reader.pos });
            return;
        }
    }
}

fn readPair(reader: *Reader) !void {
    try reader.readName();
    try reader.readSpace();
    if (!try reader.readMatch("=")) return reader.fatal(.expected_equals, reader.pos);
    try reader.readSpace();
    try reader.readQuotedValue();
}

fn readQuotedValue(reader: *Reader) !void {
    const quote = quote: {
        if (reader.pos == reader.buf.len) {
            try reader.more();
            if (reader.pos == reader.buf.len) return reader.fatal(.expected_quote, reader.pos);
        }
        break :quote switch (reader.buf[reader.pos]) {
            '"', '\'' => |c| c,
            else => return reader.fatal(.expected_quote, reader.pos),
        };
    };
    reader.pos += 1;
    const start = reader.pos;
    while (true) {
        reader.pos = std.mem.indexOfScalarPos(u8, reader.buf, reader.pos, quote) orelse reader.buf.len;
        if (reader.pos < reader.buf.len) {
            try reader.spans.append(reader.gpa, .{ .start = start, .end = reader.pos });
            reader.pos += 1;
            return;
        }
        try reader.more();
        if (reader.pos == reader.buf.len) return reader.fatal(.missing_end_quote, reader.pos);
    }
}

fn readMatch(reader: *Reader, needle: []const u8) !bool {
    if (reader.pos + needle.len > reader.buf.len) {
        try reader.more();
        if (reader.pos + needle.len > reader.buf.len) return false;
    }
    if (std.mem.eql(u8, reader.buf[reader.pos..][0..needle.len], needle)) {
        reader.pos += needle.len;
        return true;
    }
    return false;
}

fn readSpace(reader: *Reader) !void {
    while (true) {
        while (reader.pos < reader.buf.len) {
            switch (reader.buf[reader.pos]) {
                ' ', '\t', '\r', '\n' => reader.pos += 1,
                else => return,
            }
        }
        try reader.more();
        if (reader.pos == reader.buf.len) return;
    }
}

fn checkName(reader: *Reader, s: []const u8, pos: usize) !void {
    const view = try reader.viewUtf8(s, pos);
    var iter = view.iterator();
    if (!isNameStartChar(iter.nextCodepoint() orelse return reader.fatal(.name_malformed, pos))) {
        return reader.fatal(.name_malformed, pos);
    }
    while (iter.nextCodepoint()) |c| {
        if (!isNameChar(c)) return reader.fatal(.name_malformed, pos);
    }
}

fn checkNcName(reader: *Reader, s: []const u8, pos: usize) !void {
    if (s.len == 0 or !isNameStartChar(s[0]) or std.mem.indexOfScalar(u8, s, ':') != null) {
        return reader.fatal(.name_malformed, pos);
    }
}

fn isNameStartChar(c: u21) bool {
    return switch (c) {
        ':',
        'A'...'Z',
        '_',
        'a'...'z',
        0xC0...0xD6,
        0xD8...0xF6,
        0xF8...0x2FF,
        0x370...0x37D,
        0x37F...0x1FFF,
        0x200C...0x200D,
        0x2070...0x218F,
        0x2C00...0x2FEF,
        0x3001...0xD7FF,
        0xF900...0xFDCF,
        0xFDF0...0xFFFD,
        0x10000...0xEFFFF,
        => true,
        else => false,
    };
}

fn isNameChar(c: u21) bool {
    return isNameStartChar(c) or switch (c) {
        '-',
        '.',
        '0'...'9',
        0xB7,
        0x0300...0x036F,
        0x203F...0x2040,
        => true,
        else => false,
    };
}

fn checkChars(reader: *Reader, s: []const u8, pos: usize) !void {
    try reader.validateUtf8(s, pos);
    for (s, 0..) |c, i| {
        switch (c) {
            '\t', '\n', '\r', 0x20...0xEE, 0xF0...0xFF => {},
            0xEF => {
                // We already validated for correct UTF-8, so we know 2 bytes follow.
                // The Unicode codepoints U+FFFE and U+FFFF are not allowed as characters:
                // U+FFFE: EF BF BE
                // U+FFFF: EF BF BF
                if (s[i + 1] == 0xBF and (s[i + 2] == 0xBE or s[i + 2] == 0xBF)) {
                    return reader.fatal(.illegal_character, pos + i);
                }
            },
            else => return reader.fatal(.illegal_character, pos + i),
        }
    }
}

fn isChar(c: u21) bool {
    return switch (c) {
        0x9,
        0xA,
        0xD,
        0x20...0xD7FF,
        0xE000...0xFFFD,
        0x10000...0x10FFFF,
        => true,
        else => false,
    };
}

fn skipBom(reader: *Reader) !void {
    const bom = "\u{FEFF}";
    if (std.mem.startsWith(u8, reader.buf[reader.pos..], bom)) {
        reader.pos += bom.len;
        try reader.shift();
    }
}

fn skipSpace(reader: *Reader) !void {
    while (true) {
        while (reader.pos < reader.buf.len) {
            switch (reader.buf[reader.pos]) {
                ' ', '\t', '\r', '\n' => reader.pos += 1,
                else => {
                    try reader.shift();
                    return;
                },
            }
        }
        try reader.shift();
        if (reader.pos == reader.buf.len) return;
    }
}

fn validateUtf8(reader: *Reader, s: []const u8, pos: usize) !void {
    if (reader.options.assume_valid_utf8) return;
    if (!std.unicode.utf8ValidateSlice(s)) return reader.fatalInvalidUtf8(s, pos);
}

fn viewUtf8(reader: *Reader, s: []const u8, pos: usize) !std.unicode.Utf8View {
    if (reader.options.assume_valid_utf8) return std.unicode.Utf8View.initUnchecked(s);
    return std.unicode.Utf8View.init(s) catch reader.fatalInvalidUtf8(s, pos);
}

fn fatalInvalidUtf8(reader: *Reader, s: []const u8, pos: usize) error{MalformedXml} {
    // We need to backtrack and redo the UTF-8 validation to set the correct
    // error location; the standard "validate UTF-8" function doesn't provide
    // an index for the invalid data.
    var invalid_pos: usize = 0;
    while (true) {
        const cp_len = std.unicode.utf8ByteSequenceLength(s[invalid_pos]) catch break;
        if (invalid_pos + cp_len > s.len) break;
        if (!std.unicode.utf8ValidateSlice(s[invalid_pos..][0..cp_len])) break;
        invalid_pos += cp_len;
    }
    return reader.fatal(.invalid_utf8, pos + invalid_pos);
}

const base_read_size = 4096;

fn shift(reader: *Reader) !void {
    if (reader.options.location_aware) {
        reader.loc.update(reader.buf[0..reader.pos]);
    }

    reader.buf = try reader.source.move(reader.pos, base_read_size);
    reader.pos = 0;
    reader.spans.clearRetainingCapacity();
    reader.attributes.clearRetainingCapacity();
    reader.q_attributes.clearRetainingCapacity();

    if (reader.node == .element_end) {
        if (reader.options.namespace_aware) {
<<<<<<< HEAD
            var prefix_bindings = reader.ns_prefixes.pop();
            prefix_bindings.?.deinit(reader.gpa);
        }
        const element_name_start = reader.element_names.pop();
        reader.strings.shrinkRetainingCapacity(@intFromEnum(element_name_start.?));
=======
            var prefix_bindings = @as(?std.AutoArrayHashMapUnmanaged(StringIndex, StringIndex), reader.ns_prefixes.pop()).?;
            prefix_bindings.deinit(reader.gpa);
        }
        const element_name_start = @as(?StringIndex, reader.element_names.pop()).?;
        reader.strings.shrinkRetainingCapacity(@intFromEnum(element_name_start));
>>>>>>> abdf9f14
    }
}

fn more(reader: *Reader) !void {
    reader.buf = try reader.source.move(0, reader.buf.len * 2);
}

fn fatal(reader: *Reader, error_code: ErrorCode, error_pos: usize) error{MalformedXml} {
    reader.state = .invalid;
    reader.error_code = error_code;
    reader.error_pos = error_pos;
    return error.MalformedXml;
}

const QNameContext = struct {
    pub fn hash(ctx: @This(), qname: QName) u32 {
        _ = ctx;
        var w = std.hash.Wyhash.init(0);
        w.update(qname.ns);
        w.update(qname.local);
        return @truncate(w.final());
    }

    pub fn eql(ctx: @This(), a: QName, b: QName, b_index: usize) bool {
        _ = ctx;
        _ = b_index;
        return std.mem.eql(u8, a.ns, b.ns) and std.mem.eql(u8, a.local, b.local);
    }
};

const BufSpan = struct {
    start: usize,
    end: usize,
};

fn bufSlice(reader: Reader, span: BufSpan) []const u8 {
    return reader.buf[span.start..span.end];
}

const StringIndex = enum(usize) { empty = 0, _ };

const StringIndexAdapter = struct {
    strings: []const u8,

    pub fn hash(ctx: @This(), key: []const u8) u32 {
        _ = ctx;
        return @truncate(std.hash.Wyhash.hash(0, key));
    }

    pub fn eql(ctx: @This(), a: []const u8, b: StringIndex, b_index: usize) bool {
        _ = b_index;
        const b_val = std.mem.sliceTo(ctx.strings[@intFromEnum(b)..], 0);
        return std.mem.eql(u8, a, b_val);
    }
};

fn addString(reader: *Reader, s: []const u8) !StringIndex {
    try reader.strings.ensureUnusedCapacity(reader.gpa, s.len + 1);
    reader.strings.appendAssumeCapacity(0);
    const start = reader.strings.items.len;
    reader.strings.appendSliceAssumeCapacity(s);
    return @enumFromInt(start);
}

fn string(reader: *const Reader, index: StringIndex) []const u8 {
    return std.mem.sliceTo(reader.strings.items[@intFromEnum(index)..], 0);
}<|MERGE_RESOLUTION|>--- conflicted
+++ resolved
@@ -2195,19 +2195,11 @@
 
     if (reader.node == .element_end) {
         if (reader.options.namespace_aware) {
-<<<<<<< HEAD
-            var prefix_bindings = reader.ns_prefixes.pop();
-            prefix_bindings.?.deinit(reader.gpa);
-        }
-        const element_name_start = reader.element_names.pop();
-        reader.strings.shrinkRetainingCapacity(@intFromEnum(element_name_start.?));
-=======
-            var prefix_bindings = @as(?std.AutoArrayHashMapUnmanaged(StringIndex, StringIndex), reader.ns_prefixes.pop()).?;
+            var prefix_bindings = reader.ns_prefixes.pop().?;
             prefix_bindings.deinit(reader.gpa);
         }
-        const element_name_start = @as(?StringIndex, reader.element_names.pop()).?;
+        const element_name_start = reader.element_names.pop().?;
         reader.strings.shrinkRetainingCapacity(@intFromEnum(element_name_start));
->>>>>>> abdf9f14
     }
 }
 
